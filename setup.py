import os
from distutils.core import setup

from setuptools import find_packages


def find_stub_files(name):
    result = []
    for root, dirs, files in os.walk(name):
        for file in files:
            if file.endswith(".pyi"):
                if os.path.sep in root:
                    sub_root = root.split(os.path.sep, 1)[-1]
                    file = os.path.join(sub_root, file)
                result.append(file)
    return result


with open("README.md", "r") as f:
    readme = f.read()

dependencies = [
    'mypy>=0.750',
    'django-stubs>=1.3.0',
    'typing-extensions'
]

setup(
    name="djangorestframework-stubs",
<<<<<<< HEAD
    version="1.0.0.1",
    description="PEP-484 stubs for django-rest-framework",
=======
    version="1.1.0",
    description='PEP-484 stubs for django-rest-framework',
>>>>>>> afceb3d4
    long_description=readme,
    long_description_content_type="text/markdown",
    url="https://github.com/typeddjango/djangorestframework-stubs",
    author="Maksim Kurnikov",
    author_email="maxim.kurnikov@gmail.com",
    license="MIT",
    install_requires=dependencies,
    packages=["rest_framework-stubs", *find_packages(exclude=["scripts"])],
    package_data={"rest_framework-stubs": find_stub_files("rest_framework-stubs")},
    classifiers=[
        "Development Status :: 3 - Alpha",
        "License :: OSI Approved :: MIT License",
        "Programming Language :: Python :: 3.6",
        "Programming Language :: Python :: 3.7",
    ],
)<|MERGE_RESOLUTION|>--- conflicted
+++ resolved
@@ -27,13 +27,8 @@
 
 setup(
     name="djangorestframework-stubs",
-<<<<<<< HEAD
-    version="1.0.0.1",
-    description="PEP-484 stubs for django-rest-framework",
-=======
-    version="1.1.0",
+    version="1.1.0.1",
     description='PEP-484 stubs for django-rest-framework',
->>>>>>> afceb3d4
     long_description=readme,
     long_description_content_type="text/markdown",
     url="https://github.com/typeddjango/djangorestframework-stubs",
